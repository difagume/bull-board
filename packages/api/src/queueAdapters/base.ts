import {
  FormatterField,
  JobCleanStatus,
  JobCounts,
  JobStatus,
  QueueAdapterOptions,
  QueueJob,
  QueueJobOptions,
<<<<<<< HEAD
=======
  QueueType,
>>>>>>> 95bc6619
  Status,
} from '../../typings/app';

export abstract class BaseAdapter {
  public readonly readOnlyMode: boolean;
  public readonly allowRetries: boolean;
  public readonly allowCompletedRetries: boolean;
  public readonly prefix: string;
  public readonly description: string;
  public readonly type: QueueType;
  private formatters = new Map<FormatterField, (data: any) => any>();

  protected constructor(
    type: QueueType,
    options: Partial<QueueAdapterOptions & { allowCompletedRetries: boolean }> = {}
  ) {
    this.readOnlyMode = options.readOnlyMode === true;
    this.allowRetries = this.readOnlyMode ? false : options.allowRetries !== false;
    this.allowCompletedRetries = this.allowRetries && options.allowCompletedRetries !== false;
    this.prefix = options.prefix || '';
    this.description = options.description || '';
    this.type = type;
  }

  public getDescription(): string {
    return this.description;
  }

  public setFormatter<T extends FormatterField>(
    field: T,
    formatter: (data: any) => T extends 'name' ? string : any
  ): void {
    this.formatters.set(field, formatter);
  }

  // eslint-disable-next-line @typescript-eslint/explicit-module-boundary-types
  public format(field: FormatterField, data: any, defaultValue = data): any {
    const fieldFormatter = this.formatters.get(field);
    return typeof fieldFormatter === 'function' ? fieldFormatter(data) : defaultValue;
  }

  public abstract clean(queueStatus: JobCleanStatus, graceTimeMs: number): Promise<void>;

  public abstract addJob(name: string, data: any, options: QueueJobOptions): Promise<QueueJob>;

  public abstract getJob(id: string): Promise<QueueJob | undefined | null>;

  public abstract getJobCounts(): Promise<JobCounts>;

  public abstract getJobs(
    jobStatuses: JobStatus[],
    start?: number,
    end?: number
  ): Promise<QueueJob[]>;

  public abstract getJobLogs(id: string): Promise<string[]>;

  public abstract getName(): string;

  public abstract getRedisInfo(): Promise<string>;

  public abstract isPaused(): Promise<boolean>;

  public abstract pause(): Promise<void>;

  public abstract resume(): Promise<void>;

  public abstract empty(): Promise<void>;

  public abstract promoteAll(): Promise<void>;

  public abstract getStatuses(): Status[];

  public abstract getJobStatuses(): JobStatus[];
}<|MERGE_RESOLUTION|>--- conflicted
+++ resolved
@@ -6,10 +6,7 @@
   QueueAdapterOptions,
   QueueJob,
   QueueJobOptions,
-<<<<<<< HEAD
-=======
   QueueType,
->>>>>>> 95bc6619
   Status,
 } from '../../typings/app';
 
